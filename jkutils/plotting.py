import os
from functools import wraps
from scipy.stats import pearsonr
from matplotlib.patches import Ellipse
import matplotlib as mpl
import numpy as np
# Import all into namespace
from matplotlib.pyplot import *
# But keep a handle to original as well
import matplotlib.pyplot as plt

plt_colors = ['#E41A1C', '#377EB8', '#4DAF4A',
              '#984EA3', '#FF7F00', '#FFFF33',
              '#A65628', '#F781BF', '#999999']

_set2 = ['#66C2A5', '#FC8D62', '#8DA0CB', '#E78AC3',
         '#A6D854', '#FFD92F', '#E5C494', '#B3B3B3']
_almost_black = '#262626'
_light_grey = '#fafafa'

def removespines(ax, spines_to_remove=None):
    '''Remove by default ['top', 'right']'''
    if spines_to_remove is None:
        spines_to_remove = ['top', 'right']
    for spine in spines_to_remove:
        ax.spines[spine].set_visible(False)

def removeticks(ax):
    ax.xaxis.set_ticks_position('none')
    ax.yaxis.set_ticks_position('none')

def setaxiscolors(ax):
    # Change the labels to the off-black
    ax.xaxis.label.set_color(_almost_black)
    ax.yaxis.label.set_color(_almost_black)

def setspinecolors(ax):
    for spine in ['top', 'bottom', 'right', 'left']:
        ax.spines[spine].set_linewidth(0.5)
        ax.spines[spine].set_color(_almost_black)

def cleanaxis(ax=None):
    if ax is None:
        ax = plt.gca()
    removeticks(ax)
    removespines(ax)
    setaxiscolors(ax)
    setspinecolors(ax)

@wraps(plt.hist)
def hist(*args, **kwargs):
    restore = tweakstyle(below=False, bg='white', gridcolor='white', grid=False)
    if 'edgecolor' not in kwargs:
        kwargs['edgecolor'] = 'white'
    plt.hist(*args, **kwargs)
    ax = plt.gca()
    removespines(ax)
    removeticks(ax)
    setaxiscolors(ax)
    setspinecolors(ax)
    ax.grid(axis='y', linestyle='-', linewidth=0.5)
    restore()

@wraps(plt.semilogx)
def semilogx(*args, **kwargs):
    restore = tweakstyle(below=True, bg='#fafafa', grid=True,
                         gridcolor='lightgrey')
    plt.semilogx(*args, **kwargs)
    ax = plt.gca()
    removespines(ax)
    removeticks(ax)
    setaxiscolors(ax)
    restore()


@wraps(plt.semilogy)
def semilogy(*args, **kwargs):
    restore = tweakstyle(below=True, bg='#fafafa', grid=True,
                         gridcolor='lightgrey')
    plt.semilogy(*args, **kwargs)
    ax = plt.gca()
    removespines(ax)
    removeticks(ax)
    setaxiscolors(ax)
    restore()


@wraps(plt.loglog)
def loglog(*args, **kwargs):
    restore = tweakstyle(below=True, bg='#fafafa', grid=True,
                         gridcolor='lightgrey')
    plt.loglog(*args, **kwargs)
    ax = plt.gca()
    removespines(ax)
    removeticks(ax)
    setaxiscolors(ax)
    restore()


@wraps(plt.plot)
def plot(*args, **kwargs):
    restore = tweakstyle(below=True, bg='#fafafa', grid=True,
                         gridcolor='lightgrey')
    plt.plot(*args, **kwargs)
    ax = plt.gca()
    removespines(ax)
    removeticks(ax)
    setaxiscolors(ax)
    restore()

@wraps(plt.plot)
def bar(*args, **kwargs):
    restore = tweakstyle(bg='white')
    plt.bar(*args, **kwargs)
    ax = plt.gca()
    ax.grid(axis='y', color='white', linestyle='-', linewidth=0.5)
    removespines(ax)
    ax.yaxis.set_ticks_position('left')
    ax.xaxis.set_ticks_position('none')
    setaxiscolors(ax)
    setspinecolors(ax)
    restore()

@wraps(plt.scatter)
def scatter(*args, **kwargs):
    kwargs['alpha'] = kwargs.get('alpha', 0.5)
    kwargs['facecolor'] = kwargs.get('facecolor', _set2[0])
    kwargs['edgecolor'] = kwargs.get('edgecolor', 'black')
    kwargs['linewidths'] = kwargs.get('linewidths', 0.3)

    restore = tweakstyle(below=True, bg='#fafafa', grid=True,
                         gridcolor='lightgrey')

    plt.scatter(*args, **kwargs)
    ax = plt.gca()
    removespines(ax, ["top", "right", "left", "bottom"])
    removeticks(ax)
    setaxiscolors(ax)
    restore()


def wraparray(array, prefix=None, suffix=None):
    '''Returns an array with the string versions of the
    items of the given array wrapped by the given prefixes
    and suffixes.

    Example:

    wraparray([1,2,3], prefix='Ball ', suffix=' flies')
    > ['Ball 1 flies', 'Ball 2 flies', 'Ball 3 flies']'''
    if prefix is None:
        prefix = ''
    if suffix is None:
        suffix = ''
    xc = []
    for x in array:
        xc.append(prefix + str(x) + suffix)

    return xc

def plotcorr(x, headers=None, figure=None, axis=None, legend=False,
             bbox_anchor=None, non_zero=False):
    '''
    Plot a correlation matrix, much like the 'plotcorr' command in R.

    X must be a two dimensional array indexed by [variable, sample]
    so you typically have arrays of shape [15, 500] or so.

    If no figure or axis is given, one is created and scaled by the number of variables

    If specified, non_zero will only compare cases where both variables
    are non-zero.

    Returns the figure
    '''
    colors = ["#A50F15","#DE2D26","#FB6A4A","#FCAE91","#FEE5D9","white",
              "#EFF3FF","#BDD7E7","#6BAED6","#3182BD","#08519C"]

    if bbox_anchor is None:
        bbox_anchor = (1, 0, 1, 1)

    if figure is None and axis is None:
        # Scale by size of array
        dim = 6 + len(x)/4
        figure = plt.figure(figsize=(dim,dim))
    if axis is None:
        axis = plt.gca()
    ax = axis
    ax.set_axis_bgcolor('white')
    ax.grid('off')
    lim = len(x)
    for i in range(len(x)):
        for j in range(len(x)):
            # all of them
            valid_rows = x[i] == x[i]
            if non_zero:
                # non-zero indices
                inz = x[i] != 0
                jnz = x[j] != 0
                valid_rows = inz * jnz
            # Calculate correlation (p is actually rho)
            p = pearsonr(x[i][valid_rows], x[j][valid_rows])[0]
            # Pick a color
            c = p
            c += 1
            c *= (len(colors) - 1) / 2
            c = int(round(c))
            c = colors[c]

            # Angle
            if p >= 0:
                # Linear correlation
                angle = -45
            else:
                # Anti linear correlation
                angle = 45

            e = Ellipse(xy=(i, j), width=1, height=(1 - abs(p)), angle=angle)
            ax.add_artist(e)
            e.set_clip_box(ax.bbox)
            #e.set_alpha(rand())
            e.set_facecolor(c)

    ax.set_ylim((-0.5, len(x)-0.5))
    ax.set_xlim((-0.5, len(x)-0.5))
    ax.invert_yaxis()
    ax.set_yticks(np.arange(len(x)))
    ax.set_xticks(np.arange(len(x)))

    if (headers is not None and len(headers) == len(x)):
        if mpl.rcParams['text.usetex']:
            #ax.set_yticklabels(wraparray(headers, '\huge{', '}'))
            ax.set_yticklabels(wraparray(headers, r'\normalsize{', '}'))
            ax.set_xticklabels(wraparray(headers, r'\normalsize{', '}'))
        else:
            #xx-large
            ax.set_yticklabels(headers, fontsize='medium')
            ax.set_xticklabels(headers, fontsize='medium')

    # Move bottom to top
    for tick in ax.xaxis.iter_ticks():
        tick[0].label2On = True
        tick[0].label1On = False
        tick[0].label2.set_rotation('vertical')
        tick[0].label2.set_size('medium')

    if not legend:
        return figure

    # Explanatory legend
    labels = []
    artists = []
    centers = np.linspace(-1, 1, len(colors))
    diff = (centers[1] - centers[0]) / 2
    for i, c in enumerate(colors):
        #if i != 0 and i != len(colors)/2 and i % 2 != 0:
        #    continue
        l, r = centers[i] - diff, centers[i]  + diff
        if i == 0:
            # No left edge
            l = centers[i]
        elif i == len(colors) - 1:
            # No right edge
            r = centers[i]
        labels.append(r"${:.1f} < p < {:.1f}$".format(l, r))
        if mpl.rcParams['text.usetex']:
            labels[-1] = r"\small{" + r"${:.1f} < \rho < {:.1f}$".format(l, r) + "}"

        # Angle
        if centers[i] <= 0:
            angle = -45
        else:
            angle = 45
        e = Ellipse(xy=(0, 0), width=1, height=(1 - abs(centers[i])),
                    angle=angle)
        e.set_facecolor(c)
        artists.append(e)

    from matplotlib.legend_handler import HandlerPatch

    def make_ellipse(legend, orig_handle,
                     xdescent, ydescent,
                     width, height, fontsize):
        #size = height+ydescent
        size = width+xdescent
        p = Ellipse(xy=(0.5*width-0.5*xdescent, 0.5*height-0.5*ydescent),
                    width = size*orig_handle.width,
                    height=size*orig_handle.height,
                    angle=orig_handle.angle)
        return p

    title = 'p = Pearson correlation'
    fontsize = 'medium'
    if mpl.rcParams['text.usetex']:
        title = r'\small{$\rho$ = Pearson correlation}'
        fontsize = None

    leg = ax.legend(artists, labels,
                    handler_map={Ellipse: HandlerPatch(patch_func=make_ellipse)},
                    labelspacing=1.3, fontsize=fontsize, loc='upper left',
                    title=title, bbox_to_anchor=bbox_anchor)
    leg.legendPatch.set_facecolor('white')

    return figure


def rhist(data, ax=None, **keywords):
    """Creates a histogram with default style parameters to look like ggplot2
    Is equivalent to calling ax.hist and accepts the same keyword parameters.
    If style parameters are explicitly defined, they will not be overwritten.

    defaults = {
                'facecolor' : '0.3',
                'edgecolor' : '0.28',
                'linewidth' : '1',
                'bins' : 100
                }
    """

    defaults = {
                'facecolor' : '0.3',
                'edgecolor' : '0.28',
                'linewidth' : '1',
                'bins' : 100
                }

    for k, v in defaults.items():
        if k not in keywords: keywords[k] = v

    if ax is None:
        ax = plt.gca()

    return ax.hist(data, **keywords)

def boxplot(x, ax=None, **keywords):
    """Creates a ggplot2 style boxplot, is eqivalent to calling ax.boxplot with the following additions:

    Keyword arguments:
    colors -- array-like collection of colours for box fills
    names -- array-like collection of box names which are passed on as tick labels

    """
    return rbox(x, ax, **keywords)

def rbox(x, ax=None, **keywords):
    """Creates a ggplot2 style boxplot, is eqivalent to calling ax.boxplot with the following additions:

    Keyword arguments:
    colors -- array-like collection of colours for box fills
    names -- array-like collection of box names which are passed on as tick labels

    """
    restore = tweakstyle(below=True, bg='#fafafa', grid=True,
                         gridcolor='lightgrey')

    if ax is None:
        ax = plt.gca()

    #hasColors = 'colors' in keywords
    if 'colors' in keywords:
        if keywords['colors'] is None:
            hasColors = False
        else:
            colors = keywords['colors']
            keywords.pop('colors')
            hasColors = True
    else:
        colors = '#A6CEE3, #1F78B4, #B2DF8A, #33A02C, #FB9A99, #E31A1C, \
#FDBF6F, #FF7F00, #CAB2D6, #6A3D9A, #FFFF99, #B15928'.split(', ')
        hasColors = True

    if 'names' in keywords:
        ax.tickNames = plt.setp(ax, xticklabels=keywords['names'] )
        keywords.pop('names')

    bp = ax.boxplot(x, **keywords)
    plt.setp(bp['boxes'], color='black')
    plt.setp(bp['whiskers'], color='black', linestyle = 'solid')
    plt.setp(bp['fliers'], color='black', alpha = 0.9, marker= 'o',
             markersize = 3)
    plt.setp(bp['medians'], color='black')

    # convert x to a list of vectors, just as it's done in boxplot
    if hasattr(x, 'shape'):
        if len(x.shape) == 1:
            if hasattr(x[0], 'shape'):
                x = list(x)
            else:
                x = [x,]
        elif len(x.shape) == 2:
            nr, nc = x.shape
            if nr == 1:
                x = [x]
            elif nc == 1:
                x = [x.ravel()]
            else:
                x = [x[:,i] for i in xrange(nc)]
        else:
            raise ValueError("input x can have no more than 2 dimensions")
    if not hasattr(x[0], '__len__'):
        x = [x]

    numBoxes = len(x)
    for i in range(numBoxes):
        box = bp['boxes'][i]
        boxX = []
        boxY = []
        # TODO
        # Does not support notch yet
        for j in range(5):
          boxX.append(box.get_xdata()[j])
          boxY.append(box.get_ydata()[j])
        boxCoords = list(zip(boxX,boxY))

        if hasColors:
            boxPolygon = plt.Polygon(boxCoords, facecolor = colors[i % len(colors)])
        else:
            boxPolygon = plt.Polygon(boxCoords, facecolor = '0.95')

        ax.add_patch(boxPolygon)

    removespines(ax)
    removeticks(ax)
    setaxiscolors(ax)
    restore()

    return bp

def get_savefig(savedir, prefix=None, filename=None, extensions=None):
    '''
    Returns a function which saves the current matplotlib figure
    when called. Will set suitable values for bbox_inches.
    Files are saved with eps and png extensions in the
    designated directory and prefixed with the specified
    prefix as "prefix_filename.extension"

    DPI defaults to 300 to get high resolution png files.

    Keyword arguments:
    savedir - Folder in which to save figures

    prefix - Optional prefix for files.

    filename - Default filename to use if none is given

    extensions - An iterable of file-extensions. If None,
                 defaults to [pdf, png, eps]
    '''
    # First make sure savedir exists
    if not os.path.exists(savedir):
        os.mkdir(savedir)

    # Define function which saves figures there
    @wraps(plt.savefig)
    def savefig(*args, **kwargs):
        '''
        Use as plt.savefig. File extension will be ignored, and saved
        as eps and png.
        Should only be given a raw file name, not an entire path.

        Use as savefig(filename) or savefig() if a default filename
        has been defined.

        Accepts any arguments that plt.savefig accepts.
        '''
        # Make sure we use bbox_inches
        if 'bbox_inches' not in kwargs:
            kwargs['bbox_inches'] = 'tight'

        # Make the images high resolution if not otherwise specified
        if 'dpi' not in kwargs:
            kwargs['dpi'] = 300

        # Default filename
        fname = filename
        if args is None or len(args) == 0:
            args = [] # Just make sure it's a list
        else:
            args = list(args)
            fname, ext = os.path.splitext(args.pop(0))
            #prefixing with path and prefix
            fileprefix = prefix
            if prefix is None:
                fileprefix = ''
            elif not prefix.endswith("_"):
                fileprefix += "_"
            fname = fileprefix + fname
            fname = os.path.join(savedir, fname)

        if fname is None:
            raise ValueError("A filename must be specified!")

<<<<<<< HEAD
        # Save png first as eps crashes on big images
        if extensions is None or "png" in extensions:
            plt.savefig(*([fname + '.png'] + args), **kwargs)
        # Save pdf
        if extensions is None or "pdf" in extensions:
            plt.savefig(*([fname + '.pdf'] + args), **kwargs)
        # Save eps
        if extensions is None or "eps" in extensions:
            plt.savefig(*([fname + '.eps'] + args), **kwargs)
=======
        if extensions is None:
            # Save pdf, png first as eps crashes on big images
            extensions = ['pdf', 'png', 'eps']

        for ext in extensions:
            plt.savefig(*([fname + '.' + ext] + args), **kwargs)
>>>>>>> 3ed1fa92

    return savefig


def setstyle(**kwargs):
    '''Sets a more reasonable style for matplotlib.
    Any parameter for rcParams can be sent as keyword arguments
    to this function. This can be useful in iPython Notebook
    where you want to set a specific savefig.dpi to get pictures
    of a certain size for example. To handle dots in names,
    you can do it like:

    setstyle(**{'savefig.dpi':50})

    Please remember that not all functions take these values
    into account, like boxplot. In that case, you can
    access the colors for lines as:

    import matplotlib as mpl
    colors = mpl.rcParams['axes.color_cycle']

    And set some good colors by doing:
    setstyle(**{'axes.color_cycle':jkutils.plt_colors})

    For boxplot, see the rbox function for a colorized boxplot.

    Some very useful keyword arguments are:

    bg == axes.facecolor
    lw == axes.linewidth
    below == axes.axisbelow
    '''
    # Tex
    mpl.rcParams['text.usetex'] = True
    mpl.rcParams['text.latex.unicode'] = True
    # Axes
    mpl.rcParams['axes.facecolor'] = 'fafafa'
    mpl.rcParams['axes.edgecolor'] = 'white'
    mpl.rcParams['axes.linewidth'] = 1
    mpl.rcParams['axes.labelsize'] = 'large'
    mpl.rcParams['axes.labelcolor'] = '555555'
    mpl.rcParams['axes.axisbelow'] = True
    # Set some more sensible color defaults for plots
    mpl.rcParams['axes.color_cycle'] = '#A6CEE3, #1F78B4, #B2DF8A, \
#33A02C, #FB9A99, #E31A1C, #FDBF6F, #FF7F00, #CAB2D6, \
#6A3D9A, #FFFF99, #B15928'.split(', ')
    # Ticks
    mpl.rcParams['xtick.color'] = '555555'
    mpl.rcParams['xtick.direction'] = 'out'
    mpl.rcParams['ytick.color'] = '555555'
    mpl.rcParams['ytick.direction'] = 'out'
    # Grid
    mpl.rcParams['grid.color'] = 'lightgrey'
    mpl.rcParams['grid.linestyle'] = '-'
    mpl.rcParams['axes.grid'] = True
    # Legend
    mpl.rcParams['legend.fancybox'] = True
    mpl.rcParams['legend.numpoints'] = 1
    # Figure
    mpl.rcParams['figure.figsize'] = (5, 4)
    mpl.rcParams['figure.dpi'] = 100
    mpl.rcParams['figure.facecolor'] = 'white'
    mpl.rcParams['figure.edgecolor'] = '0.50'
    mpl.rcParams['figure.subplot.bottom'] = 0.15
    mpl.rcParams['figure.subplot.top'] = 0.85
    mpl.rcParams['figure.subplot.hspace'] = 0.5
    # Latex font everywhere
    mpl.rcParams['font.family'] = 'serif'
    mpl.rcParams['font.serif'] = 'Computer Modern'
    # Savefig
    mpl.rcParams['savefig.dpi'] = 100

    # Set user specified stuff
    tweakstyle(**kwargs)

def tweakstyle(bg = None, lw = None, below = None, gridcolor=None, grid=None,
               **kwargs):
    '''Tweak a specific part of the plotting style, but don't overwrite
     other changes.

    Some very useful keyword arguments are:

    bg == axes.facecolor
    lw == axes.linewidth
    below == axes.axisbelow
    grid = axes.grid
    gridcolor == grid.color
    '''

    oldvals = mpl.rcParams.copy()
    def restore():
        '''Restore to values before tweak.'''
        for k, v in oldvals.items():
            try:
                mpl.rcParams[k] = v
            except ValueError:
                # Ignore possible bad values
                pass

    if bg is not None:
        mpl.rcParams['axes.facecolor'] = bg
    if lw is not None:
        mpl.rcParams['axes.linewidth'] = lw
    if below is not None:
        mpl.rcParams['axes.axisbelow'] = below
    if gridcolor is not None:
        mpl.rcParams['grid.color'] = gridcolor
    if grid is not None:
        mpl.rcParams['axes.grid'] = grid

    # The rest
    for k, v in kwargs.items():
        mpl.rcParams[k] = v

    # Return restore function
    return restore<|MERGE_RESOLUTION|>--- conflicted
+++ resolved
@@ -490,24 +490,12 @@
         if fname is None:
             raise ValueError("A filename must be specified!")
 
-<<<<<<< HEAD
-        # Save png first as eps crashes on big images
-        if extensions is None or "png" in extensions:
-            plt.savefig(*([fname + '.png'] + args), **kwargs)
-        # Save pdf
-        if extensions is None or "pdf" in extensions:
-            plt.savefig(*([fname + '.pdf'] + args), **kwargs)
-        # Save eps
-        if extensions is None or "eps" in extensions:
-            plt.savefig(*([fname + '.eps'] + args), **kwargs)
-=======
         if extensions is None:
             # Save pdf, png first as eps crashes on big images
             extensions = ['pdf', 'png', 'eps']
 
         for ext in extensions:
             plt.savefig(*([fname + '.' + ext] + args), **kwargs)
->>>>>>> 3ed1fa92
 
     return savefig
 
